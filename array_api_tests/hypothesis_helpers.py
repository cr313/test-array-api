--- conflicted
+++ resolved
@@ -295,16 +295,11 @@
     return tuple(res)
 
 
-<<<<<<< HEAD
-def two_mutual_arrays(dtype_objs=dh.all_dtypes):
+def two_mutual_arrays(
+    dtype_objs=dh.all_dtypes, two_shapes=two_mutually_broadcastable_shapes
+):
     mutual_dtypes = shared(mutually_promotable_dtypes(dtype_objs))
-    mutual_shapes = shared(two_mutually_broadcastable_shapes)
-=======
-def two_mutual_arrays(dtype_objects=dtype_objects,
-                      two_shapes=two_mutually_broadcastable_shapes):
-    mutual_dtypes = shared(mutually_promotable_dtypes(dtype_objects))
     mutual_shapes = shared(two_shapes)
->>>>>>> 9d18669f
     arrays1 = xps.arrays(
         dtype=mutual_dtypes.map(lambda pair: pair[0]),
         shape=mutual_shapes.map(lambda pair: pair[0]),
