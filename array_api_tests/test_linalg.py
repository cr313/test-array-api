--- conflicted
+++ resolved
@@ -531,11 +531,7 @@
 
 @pytest.mark.xp_extension('linalg')
 @given(
-<<<<<<< HEAD
     x=finite_matrices,
-=======
-    x=xps.arrays(dtype=xps.floating_dtypes(), shape=shapes()),
->>>>>>> 041f1f39
 )
 def test_svdvals(x):
     res = linalg.svdvals(x)
@@ -565,15 +561,10 @@
 
 @pytest.mark.xp_extension('linalg')
 @given(
-<<<<<<< HEAD
     x=xps.arrays(dtype=xps.numeric_dtypes(), shape=matrix_shapes()),
     # offset may produce an overflow if it is too large. Supporting offsets
     # that are way larger than the array shape isn't very important.
     kw=kwargs(offset=integers(-MAX_ARRAY_SIZE, MAX_ARRAY_SIZE))
-=======
-    x=xps.arrays(dtype=xps.floating_dtypes(), shape=shapes()),
-    kw=kwargs(offset=todo)
->>>>>>> 041f1f39
 )
 def test_trace(x, kw):
     res = linalg.trace(x, **kw)
