import cmath
import math
from inspect import getfullargspec
from typing import Any, Dict, Optional, Sequence, Tuple, Union

from . import _array_module as xp
from . import dtype_helpers as dh
from . import shape_helpers as sh
from . import stubs
from .typing import Array, DataType, Scalar, ScalarType, Shape

__all__ = [
    "raises",
    "doesnt_raise",
    "nargs",
    "fmt_kw",
    "is_pos_zero",
    "is_neg_zero",
    "assert_dtype",
    "assert_kw_dtype",
    "assert_default_float",
    "assert_default_int",
    "assert_default_index",
    "assert_shape",
    "assert_result_shape",
    "assert_keepdimable_shape",
    "assert_0d_equals",
    "assert_fill",
    "assert_array_elements",
]


def raises(exceptions, function, message=""):
    """
    Like pytest.raises() except it allows custom error messages
    """
    try:
        function()
    except exceptions:
        return
    except Exception as e:
        if message:
            raise AssertionError(
                f"Unexpected exception {e!r} (expected {exceptions}): {message}"
            )
        raise AssertionError(f"Unexpected exception {e!r} (expected {exceptions})")
    raise AssertionError(message)


def doesnt_raise(function, message=""):
    """
    The inverse of raises().

    Use doesnt_raise(function) to test that function() doesn't raise any
    exceptions. Returns the result of calling function.
    """
    if not callable(function):
        raise ValueError("doesnt_raise should take a lambda")
    try:
        return function()
    except Exception as e:
        if message:
            raise AssertionError(f"Unexpected exception {e!r}: {message}")
        raise AssertionError(f"Unexpected exception {e!r}")


def nargs(func_name):
    return len(getfullargspec(stubs.name_to_func[func_name]).args)


def fmt_kw(kw: Dict[str, Any]) -> str:
    return ", ".join(f"{k}={v}" for k, v in kw.items())


def is_pos_zero(n: float) -> bool:
    return n == 0 and math.copysign(1, n) == 1


def is_neg_zero(n: float) -> bool:
    return n == 0 and math.copysign(1, n) == -1


def assert_dtype(
    func_name: str,
    *,
    in_dtype: Union[DataType, Sequence[DataType]],
    out_dtype: DataType,
    expected: Optional[DataType] = None,
    repr_name: str = "out.dtype",
):
    """
    Assert the output dtype is as expected.

    If expected=None, we infer the expected dtype as in_dtype, to test
    out_dtype, e.g.

        >>> x = xp.arange(5, dtype=xp.uint8)
        >>> out = xp.abs(x)
        >>> assert_dtype('abs', in_dtype=x.dtype, out_dtype=out.dtype)

        is equivalent to

        >>> assert out.dtype == xp.uint8

    Or for multiple input dtypes, the expected dtype is inferred from their
    resulting type promotion, e.g.

        >>> x1 = xp.arange(5, dtype=xp.uint8)
        >>> x2 = xp.arange(5, dtype=xp.uint16)
        >>> out = xp.add(x1, x2)
        >>> assert_dtype('add', in_dtype=[x1.dtype, x2.dtype], out_dtype=out.dtype)

        is equivalent to

        >>> assert out.dtype == xp.uint16

    We can also specify the expected dtype ourselves, e.g.

        >>> x = xp.arange(5, dtype=xp.int8)
        >>> out = xp.sum(x)
        >>> default_int = xp.asarray(0).dtype
        >>> assert_dtype('sum', in_dtype=x, out_dtype=out.dtype, expected=default_int)

    """
    __tracebackhide__ = True
    in_dtypes = in_dtype if isinstance(in_dtype, Sequence) and not isinstance(in_dtype, str) else [in_dtype]
    f_in_dtypes = dh.fmt_types(tuple(in_dtypes))
    f_out_dtype = dh.dtype_to_name[out_dtype]
    if expected is None:
        expected = dh.result_type(*in_dtypes)
    f_expected = dh.dtype_to_name[expected]
    msg = (
        f"{repr_name}={f_out_dtype}, but should be {f_expected} "
        f"[{func_name}({f_in_dtypes})]"
    )
    assert out_dtype == expected, msg


def assert_kw_dtype(
    func_name: str,
    *,
    kw_dtype: DataType,
    out_dtype: DataType,
):
    """
    Assert the output dtype is the passed keyword dtype, e.g.

        >>> kw = {'dtype': xp.uint8}
        >>> out = xp.ones(5, kw=kw)
        >>> assert_kw_dtype('ones', kw_dtype=kw['dtype'], out_dtype=out.dtype)

    """
    __tracebackhide__ = True
    f_kw_dtype = dh.dtype_to_name[kw_dtype]
    f_out_dtype = dh.dtype_to_name[out_dtype]
    msg = (
        f"out.dtype={f_out_dtype}, but should be {f_kw_dtype} "
        f"[{func_name}(dtype={f_kw_dtype})]"
    )
    assert out_dtype == kw_dtype, msg


def assert_default_float(func_name: str, out_dtype: DataType):
    """
    Assert the output dtype is the default float, e.g.

        >>> out = xp.ones(5)
        >>> assert_default_float('ones', out.dtype)

    """
    __tracebackhide__ = True
    f_dtype = dh.dtype_to_name[out_dtype]
    f_default = dh.dtype_to_name[dh.default_float]
    msg = (
        f"out.dtype={f_dtype}, should be default "
        f"floating-point dtype {f_default} [{func_name}()]"
    )
    assert out_dtype == dh.default_float, msg


def assert_default_complex(func_name: str, out_dtype: DataType):
    """
    Assert the output dtype is the default complex, e.g.

        >>> out = xp.asarray(4+2j)
        >>> assert_default_complex('asarray', out.dtype)

    """
    __tracebackhide__ = True
    f_dtype = dh.dtype_to_name[out_dtype]
    f_default = dh.dtype_to_name[dh.default_complex]
    msg = (
        f"out.dtype={f_dtype}, should be default "
        f"complex dtype {f_default} [{func_name}()]"
    )
    assert out_dtype == dh.default_complex, msg


def assert_default_int(func_name: str, out_dtype: DataType):
    """
    Assert the output dtype is the default int, e.g.

        >>> out = xp.full(5, 42)
        >>> assert_default_int('full', out.dtype)

    """
    __tracebackhide__ = True
    f_dtype = dh.dtype_to_name[out_dtype]
    f_default = dh.dtype_to_name[dh.default_int]
    msg = (
        f"out.dtype={f_dtype}, should be default "
        f"integer dtype {f_default} [{func_name}()]"
    )
    assert out_dtype == dh.default_int, msg


def assert_default_index(func_name: str, out_dtype: DataType, repr_name="out.dtype"):
    """
    Assert the output dtype is the default index dtype, e.g.

        >>> out = xp.argmax(xp.arange(5))
        >>> assert_default_int('argmax', out.dtype)

    """
    __tracebackhide__ = True
    f_dtype = dh.dtype_to_name[out_dtype]
    msg = (
        f"{repr_name}={f_dtype}, should be the default index dtype, "
        f"which is either int32 or int64 [{func_name}()]"
    )
    assert out_dtype in (xp.int32, xp.int64), msg


def assert_shape(
    func_name: str,
    *,
    out_shape: Union[int, Shape],
    expected: Union[int, Shape],
    repr_name="out.shape",
    kw: dict = {},
):
    """
    Assert the output shape is as expected, e.g.

        >>> out = xp.ones((3, 3, 3))
        >>> assert_shape('ones', out_shape=out.shape, expected=(3, 3, 3))

    """
    __tracebackhide__ = True
    if isinstance(out_shape, int):
        out_shape = (out_shape,)
    if isinstance(expected, int):
        expected = (expected,)
    msg = (
        f"{repr_name}={out_shape}, but should be {expected} [{func_name}({fmt_kw(kw)})]"
    )
    assert out_shape == expected, msg


def assert_result_shape(
    func_name: str,
    in_shapes: Sequence[Shape],
    out_shape: Shape,
    expected: Optional[Shape] = None,
    *,
    repr_name="out.shape",
    kw: dict = {},
):
    """
    Assert the output shape is as expected.

    If expected=None, we infer the expected shape as the result of broadcasting
    in_shapes, to test against out_shape, e.g.

        >>> out = xp.add(xp.ones((3, 1)), xp.ones((1, 3)))
        >>> assert_result_shape('add', in_shape=[(3, 1), (1, 3)], out_shape=out.shape)

        is equivalent to

        >>> assert out.shape == (3, 3)

    """
    __tracebackhide__ = True
    if expected is None:
        expected = sh.broadcast_shapes(*in_shapes)
    f_in_shapes = " . ".join(str(s) for s in in_shapes)
    f_sig = f" {f_in_shapes} "
    if kw:
        f_sig += f", {fmt_kw(kw)}"
    msg = f"{repr_name}={out_shape}, but should be {expected} [{func_name}({f_sig})]"
    assert out_shape == expected, msg


def assert_keepdimable_shape(
    func_name: str,
    *,
    in_shape: Shape,
    out_shape: Shape,
    axes: Tuple[int, ...],
    keepdims: bool,
<<<<<<< HEAD
    **kw,
=======
    kw: dict = {},
>>>>>>> 5cd350e9
):
    """
    Assert the output shape from a keepdimable function is as expected, e.g.

        >>> x = xp.asarray([[0, 1, 2], [3, 4, 5], [6, 7, 8]])
        >>> out1 = xp.max(x, keepdims=False)
        >>> out2 = xp.max(x, keepdims=True)
        >>> assert_keepdimable_shape('max', in_shape=x.shape, out_shape=out1.shape, axes=(0, 1), keepdims=False)
        >>> assert_keepdimable_shape('max', in_shape=x.shape, out_shape=out2.shape, axes=(0, 1), keepdims=True)

        is equivalent to

        >>> assert out1.shape == ()
        >>> assert out2.shape == (1, 1)

    """
    __tracebackhide__ = True
    if keepdims:
        shape = tuple(1 if axis in axes else side for axis, side in enumerate(in_shape))
    else:
        shape = tuple(side for axis, side in enumerate(in_shape) if axis not in axes)
    assert_shape(func_name, out_shape=out_shape, expected=shape, kw=kw)


def assert_0d_equals(
    func_name: str,
    *,
    x_repr: str,
    x_val: Array,
    out_repr: str,
    out_val: Array,
    kw: dict = {},
):
    """
    Assert a 0d array is as expected, e.g.

        >>> x = xp.asarray([0, 1, 2])
        >>> kw = {'copy': True}
        >>> res = xp.asarray(x, **kw)
        >>> res[0] = 42
        >>> assert_0d_equals('asarray', x_repr='x[0]', x_val=x[0], out_repr='x[0]', out_val=res[0], kw=kw)

        is equivalent to

        >>> assert res[0] == x[0]

    """
    __tracebackhide__ = True
    msg = (
        f"{out_repr}={out_val}, but should be {x_repr}={x_val} "
        f"[{func_name}({fmt_kw(kw)})]"
    )
    if dh.is_float_dtype(out_val.dtype) and xp.isnan(out_val):
        assert xp.isnan(x_val), msg
    else:
        assert x_val == out_val, msg


def assert_scalar_equals(
    func_name: str,
    *,
    type_: ScalarType,
    idx: Shape,
    out: Scalar,
    expected: Scalar,
    repr_name: str = "out",
    kw: dict = {},
):
    """
    Assert a 0d array, convered to a scalar, is as expected, e.g.

        >>> x = xp.ones(5, dtype=xp.uint8)
        >>> out = xp.sum(x)
        >>> assert_scalar_equals('sum', type_int, out=(), out=int(out), expected=5)

        is equivalent to

        >>> assert int(out) == 5

    """
    __tracebackhide__ = True
    repr_name = repr_name if idx == () else f"{repr_name}[{idx}]"
    f_func = f"{func_name}({fmt_kw(kw)})"
    if type_ in [bool, int]:
        msg = f"{repr_name}={out}, but should be {expected} [{f_func}]"
        assert out == expected, msg
    elif cmath.isnan(expected):
        msg = f"{repr_name}={out}, but should be {expected} [{f_func}]"
        assert cmath.isnan(out), msg
    else:
        msg = f"{repr_name}={out}, but should be roughly {expected} [{f_func}]"
        assert cmath.isclose(out, expected, rel_tol=0.25, abs_tol=1), msg


def assert_fill(
    func_name: str,
    *,
    fill_value: Scalar,
    dtype: DataType,
    out: Array,
    kw: dict = {},
):
    """
    Assert all elements of an array is as expected, e.g.

        >>> out = xp.full(5, 42, dtype=xp.uint8)
        >>> assert_fill('full', fill_value=42, dtype=xp.uint8, out=out, kw=dict(shape=5))

        is equivalent to

        >>> assert xp.all(out == 42)

    """
    __tracebackhide__ = True
    msg = f"out not filled with {fill_value} [{func_name}({fmt_kw(kw)})]\n{out=}"
    if cmath.isnan(fill_value):
        assert xp.all(xp.isnan(out)), msg
    else:
        assert xp.all(xp.equal(out, xp.asarray(fill_value, dtype=dtype))), msg


def _assert_float_element(at_out: Array, at_expected: Array, msg: str):
    if xp.isnan(at_expected):
        assert xp.isnan(at_out), msg
    elif at_expected == 0.0 or at_expected == -0.0:
        scalar_at_expected = float(at_expected)
        scalar_at_out = float(at_out)
        if is_pos_zero(scalar_at_expected):
            assert is_pos_zero(scalar_at_out), msg
        else:
            assert is_neg_zero(scalar_at_expected)  # sanity check
            assert is_neg_zero(scalar_at_out), msg
    else:
        assert at_out == at_expected, msg


def assert_array_elements(
    func_name: str,
    *,
    out: Array,
    expected: Array,
    out_repr: str = "out",
    kw: dict = {},
):
    """
    Assert array elements are (strictly) as expected, e.g.

        >>> x = xp.arange(5)
        >>> out = xp.asarray(x)
        >>> assert_array_elements('asarray', out=out, expected=x)

        is equivalent to

        >>> assert xp.all(out == x)

    """
    __tracebackhide__ = True
    dh.result_type(out.dtype, expected.dtype)  # sanity check
    assert_shape(func_name, out_shape=out.shape, expected=expected.shape, kw=kw)  # sanity check
    f_func = f"[{func_name}({fmt_kw(kw)})]"
    if out.dtype in dh.real_float_dtypes:
        for idx in sh.ndindex(out.shape):
            at_out = out[idx]
            at_expected = expected[idx]
            msg = (
                f"{sh.fmt_idx(out_repr, idx)}={at_out}, should be {at_expected} "
                f"{f_func}"
            )
            _assert_float_element(at_out, at_expected, msg)
    elif out.dtype in dh.complex_dtypes:
        assert (out.dtype in dh.complex_dtypes) == (expected.dtype in dh.complex_dtypes)
        for idx in sh.ndindex(out.shape):
            at_out = out[idx]
            at_expected = expected[idx]
            msg = (
                f"{sh.fmt_idx(out_repr, idx)}={at_out}, should be {at_expected} "
                f"{f_func}"
            )
            _assert_float_element(xp.real(at_out), xp.real(at_expected), msg)
            _assert_float_element(xp.imag(at_out), xp.imag(at_expected), msg)
    else:
        assert xp.all(
            out == expected
        ), f"{out_repr} not as expected {f_func}\n{out_repr}={out!r}\n{expected=}"<|MERGE_RESOLUTION|>--- conflicted
+++ resolved
@@ -298,11 +298,7 @@
     out_shape: Shape,
     axes: Tuple[int, ...],
     keepdims: bool,
-<<<<<<< HEAD
-    **kw,
-=======
-    kw: dict = {},
->>>>>>> 5cd350e9
+    kw: dict = {},
 ):
     """
     Assert the output shape from a keepdimable function is as expected, e.g.
